#!/usr/bin/env python

# pylint: disable=W0703

import os
import md5
import types
import struct
import logging
import weakref

import cle
import simuvex
import archinfo

l = logging.getLogger("angr.project")

projects = weakref.WeakValueDictionary()
def fake_project_unpickler(name):
    if name not in projects:
        raise AngrError("Project %s has not been opened." % name)
    return projects[name]
fake_project_unpickler.__safe_for_unpickling__ = True

def deprecated(f):
    def deprecated_wrapper(*args, **kwargs):
        print "ERROR: FUNCTION %s IS DEPRECATED. PLEASE UPDATE YOUR CODE." % f
        return f(*args, **kwargs)
    return deprecated_wrapper

VEX_IRSB_MAX_SIZE = 800

class Project(object):
    """
    This is the main class of the Angr module. It is meant to contain a set of
    binaries and the relationships between them, and perform analyses on them.
    """

    def __init__(self, filename,
                 use_sim_procedures=True,
                 default_analysis_mode=None,
                 exclude_sim_procedure=None,
                 exclude_sim_procedures=(),
                 arch=None, simos=None,
                 load_options=None,
                 parallel=False, ignore_functions=None, force_abstraction=None,
                 argv=None, envp=None, symbolic_argc=None):
        """
        This constructs a Project object.

        Arguments:
            @filename: path to the main executable object to analyse
            @arch: optional target architecture (auto-detected otherwise)
            in the form of an archinfo.Arch or a string
            @exclude_sim_procedures: a list of functions to *not* wrap with
            simprocedures
            @exclude_sim_procedure: a function that, when passed a function
            name, returns whether or not to wrap it with a simprocedure

            @load_options: a dict of {binary1: {option1:val1, option2:val2 etc.}}
            e.g., {'/bin/ls':{backend:'ida', skip_libs='ld.so.2', auto_load_libs=False}}

            See CLE's documentation for valid options.
        """

        if isinstance(exclude_sim_procedure, types.LambdaType):
            l.warning("Passing a lambda type as the exclude_sim_procedure argument to Project causes the resulting object to be un-serializable.")

        if not os.path.exists(filename) or not os.path.isfile(filename):
            raise Exception("Not a valid binary file: %s" % repr(filename))

        if not default_analysis_mode:
            default_analysis_mode = 'symbolic'

        self.irsb_cache = {}
        self.binaries = {}
        self.dirname = os.path.dirname(filename)
        self.basename = os.path.basename(filename)
        self.filename = filename
        projects[filename] = self

        self.default_analysis_mode = default_analysis_mode if default_analysis_mode is not None else 'symbolic'
        self._exclude_sim_procedure = exclude_sim_procedure
        self._exclude_sim_procedures = exclude_sim_procedures
        self.exclude_all_sim_procedures = exclude_sim_procedures
        self._use_sim_procedures = use_sim_procedures
        self._parallel = parallel
        self.load_options = { } if load_options is None else load_options

        # List of functions we don't want to step into (and want
        # ReturnUnconstrained() instead)
        self.ignore_functions = [] if ignore_functions is None else ignore_functions
        self.force_abstraction = [] if force_abstraction is None else force_abstraction
        
        self._cfg = None
        self._vfg = None
        self._cdg = None
        self._analysis_results = { }
        self.results = AnalysisResults(self)

        self.analyses = Analyses(self, self._analysis_results)
        self.surveyors = Surveyors(self)

        # This is a map from IAT addr to (SimProcedure class name, kwargs_)
        self.sim_procedures = {}

        l.info("Loading binary %s", self.filename)
        l.debug("... from directory: %s", self.dirname)

        # ld is angr's loader, provided by cle
        self.ld = cle.Ld(filename, **self.load_options)
        self.main_binary = self.ld.main_bin

        if isinstance(arch, str):
            self.arch = archinfo.arch_from_id(arch) # may raise ArchError, let the user see this
        elif isinstance(arch, archinfo.Arch):
            self.arch = arch
        elif arch is None:
            self.arch = self.ld.main_bin.arch
        else:
            raise ValueError("Invalid arch specification.")

        self.min_addr = self.ld.min_addr()
        self.max_addr = self.ld.max_addr()
        self.entry = self.ld.main_bin.entry

        self.use_sim_procedures()

        # command line arguments, environment variables, etc
        self.argv = argv
        self.envp = envp
        self.symbolic_argc = symbolic_argc

        if isinstance(simos, SimOS) and simos.arch == self.arch:
            self.simos = simos #pylint:disable=invalid-name
        elif simos is None:
            self.simos = SimLinux(self.arch, self)
        else:
            raise ValueError("Invalid OS specification or non-matching architecture.")

        self.simos.configure_project(self)

        self.vexer = VEXer(self.ld.memory, self.arch, use_cache=self.arch.cache_irsb)
        self.capper = Capper(self.ld.memory, self.arch, use_cache=True)
        self.state_generator = StateGenerator(self)
        self.path_generator = PathGenerator(self)

    #
    # Pickling
    #

    def __getstate__(self):
        try:
            vexer, capper, ld, main_bin, state_generator = self.vexer, self.capper, self.ld, self.main_binary, self.state_generator
            self.vexer, self.capper, self.ld, self.main_binary, self.state_generator = None, None, None, None, None
            return dict(self.__dict__)
        finally:
            self.vexer, self.capper, self.ld, self.main_binary, self.state_generator = vexer, capper, ld, main_bin, state_generator

    def __setstate__(self, s):
        self.__dict__.update(s)
        self.ld = cle.Ld(self.filename, self.load_options)
        self.main_binary = self.ld.main_bin
        self.vexer = VEXer(self.ld.memory, self.arch, use_cache=self.arch.cache_irsb)
        self.capper = Capper(self.ld.memory, self.arch, use_cache=True)
        self.state_generator = StateGenerator(self)

    #
    # Project stuff
    #

    def exclude_sim_procedure(self, f):
        return (f in self._exclude_sim_procedures) or (self._exclude_sim_procedure is not None and self._exclude_sim_procedure(f))

    def __find_sim_libraries(self):
        """ Look for libaries that we can replace with their simuvex
        simprocedures counterpart
        This function returns the list of libraries that were found in simuvex
        """
        simlibs = []

        for lib_name in self.ld.requested_objects:
            # Hack that should go somewhere else:
            if lib_name == 'libc.so.0':
                lib_name = 'libc.so.6'

            if lib_name == 'ld-uClibc.so.0':
                lib_name = 'ld-uClibc.so.6'

            if lib_name not in simuvex.procedures.SimProcedures:
                l.debug("There are no simprocedures for library %s :(", lib_name)
            else:
                simlibs.append(lib_name)

        return simlibs

    def use_sim_procedures(self):
        """ Use simprocedures where we can """
<<<<<<< HEAD
        libs = self.__find_sim_libraries()        
        for obj in self.ld.all_objects:
=======
        libs = self.__find_sim_libraries()
        sym_map = {}
        for obj in [self.main_binary] + self.ld.shared_objects:
            functions = obj.imports
            sym_map[obj.binary] = obj.exports.keys()
            unresolved = []
            for i in functions:
                unresolved.append(i)

            sym_map[obj.binary] = obj.exports.keys()
>>>>>>> 5ec1ec7c
            unresolved = []
            for reloc in obj.imports.itervalues():
                func = reloc.symbol                
                sh_lib = func.resolvedby.owner_obj.binary if func.resolvedby else None
<<<<<<< HEAD
            	if sh_lib:
=======
                if sh_lib:
>>>>>>> 5ec1ec7c
                    sh_lib = sh_lib.split('/')[-1]
                if self.exclude_sim_procedure(func.name):
                    # l.debug("%s: SimProcedure EXCLUDED", i)
                    continue
                elif func.name in self.ignore_functions:
                    unresolved.append(func)
                    continue
                elif self._use_sim_procedures:
                    for lib in libs:
                        simfun = simuvex.procedures.SimProcedures[lib]
                        if func.name in simfun:
                            l.info("[R] %s:", func.name)
                            l.debug("\t -> matching SimProcedure in %s :)", lib)
                            self.set_sim_procedure(obj, lib, func.name, simfun[func.name], None)
                            break
                    else: # we could not find a simprocedure for this function
                        if not func.resolved or sh_lib in self.force_abstraction: # the loader couldn't find one either
                            unresolved.append(func)                               # or the lib must be abstracted
                # in the case that simprocedures are off and an object in the PLT goes
                # unresolved, we still want to replace it with a retunconstrained.
                elif not func.resolved and func.name in obj.jmprel:
                    unresolved.append(func)

            for func in unresolved:
                l.info("[U] %s", func.name)
                self.set_sim_procedure(obj, "stubs", func.name,
                       simuvex.SimProcedures["stubs"]["ReturnUnconstrained"],
                       {'resolves': func.name}
                )

        # We need to resync memory as simprocedures have been set at the
        # level of each IDA's instance
        if isinstance(self.ld.main_bin, cle.IdaBin):
            self.ld.ida_sync_mem()
     
    def update_jmpslot_with_simprocedure(self, func_name, pseudo_addr, binary):
        """ Update a jump slot (GOT address referred to by a PLT slot) with the
        address of a simprocedure """
        self.ld.override_got_entry(func_name, pseudo_addr, binary)

    def add_custom_sim_procedure(self, address, sim_proc, kwargs=None):
        '''
        Link a SimProcedure class to a specified address.
        '''
        if address in self.sim_procedures:
            l.warning("Address 0x%08x is already in SimProcedure dict.", address)
            return
        if kwargs is None: kwargs = {}
        self.sim_procedures[address] = (sim_proc, kwargs)

    def is_sim_procedure(self, hashed_addr):
        return hashed_addr in self.sim_procedures

    def get_pseudo_addr_for_sim_procedure(self, s_proc):
        for addr, tpl in self.sim_procedures.items():
            simproc_class, _ = tpl
            if isinstance(s_proc, simproc_class):
                return addr
        return None

    def set_sim_procedure(self, binary, lib, func_name, sim_proc, kwargs):
        """
         Generate a hashed address for this function, which is used for
         indexing the abstract function later.
         This is so hackish, but thanks to the fucking constraints, we have no
         better way to handle this
        """
        m = md5.md5()
        m.update(lib + "_" + func_name)

        hashed_bytes = m.digest()[:self.arch.bytes]
        pseudo_addr = struct.unpack(self.arch.struct_fmt(), hashed_bytes)[0]
        pseudo_addr -= pseudo_addr % 4

        # Put it in our dict
        if kwargs is None: kwargs = {}
        if (pseudo_addr in self.sim_procedures) and \
                            (self.sim_procedures[pseudo_addr][0] != sim_proc):
            l.warning("Address 0x%08x is already in SimProcedure dict.", pseudo_addr)
            return

        # Special case for __libc_start_main - it needs to call exit() at the end of execution
        # TODO: Is there any more elegant way of doing this?
        if func_name == '__libc_start_main':
            if 'exit_addr' not in kwargs:
                m = md5.md5()
                m.update('__libc_start_main:exit')
                hashed_bytes_ = m.digest()[ : self.arch.bytes]
                pseudo_addr_ = struct.unpack(self.arch.struct_fmt(), hashed_bytes_)[0]
                pseudo_addr_ = pseudo_addr_ % 4
                self.sim_procedures[pseudo_addr_] = (simuvex.procedures.SimProcedures['libc.so.6']['exit'], {})
                kwargs['exit_addr'] = pseudo_addr_

        self.sim_procedures[pseudo_addr] = (sim_proc, kwargs)
        l.debug("\t -> setting SimProcedure with pseudo_addr 0x%x...", pseudo_addr)

        # TODO: move this away from Project
        # Is @binary using the IDA backend ?
        if isinstance(binary, cle.IdaBin):
            binary.resolve_import_with(func_name, pseudo_addr)
            #binary.resolve_import_dirty(func_name, pseudo_addr)
        else:
            self.update_jmpslot_with_simprocedure(func_name, pseudo_addr, binary)

    @deprecated
    def initial_exit(self, mode=None, options=None):
        """Creates a SimExit to the entry point."""
        return self.exit_to(addr=self.entry, mode=mode, options=options)

    @deprecated
    def initial_state(self, mode=None, add_options=None, args=None, env=None, **kwargs):
        '''
        Creates an initial state, with stack and everything.

        All arguments are passed directly through to StateGenerator.entry_point,
        allowing for a couple of more reasonable defaults.

        @param mode - Optional, defaults to project.default_analysis_mode
        @param add_options - gets PARALLEL_SOLVES added to it if project._parallel is true
        @param args - Optional, defaults to project.argv
        @param env - Optional, defaults to project.envp
        '''

        # Have some reasonable defaults
        if mode is None:
            mode = self.default_analysis_mode
        if add_options is None:
            add_options = set()
        if self._parallel:
            add_options |= { simuvex.o.PARALLEL_SOLVES }
        if args is None:
            args = self.argv
        if env is None:
            env = self.envp

        return self.state_generator.entry_point(mode=mode, add_options=add_options, args=args, env=env, **kwargs)

    @deprecated
    def exit_to(self, addr=None, state=None, mode=None, options=None, initial_prefix=None):
        '''
        Creates a Path with the given state as initial state.

        :param addr:
        :param state:
        :param mode:
        :param options:
        :param jumpkind:
        :param initial_prefix:
        :return: A Path instance
        '''
        return self.path_generator.blank_path(address=addr, mode=mode, options=options,
                        initial_prefix=initial_prefix, state=state)

    def block(self, addr, max_size=None, num_inst=None, traceflags=0, thumb=False, backup_state=None, opt_level=None):
        """
        Returns a pyvex block starting at address addr

        Optional params:

        @param max_size: the maximum size of the block, in bytes
        @param num_inst: the maximum number of instructions
        @param traceflags: traceflags to be passed to VEX. Default: 0
        @param thumb: whether this block is in thumb mode (ARM)
        @param opt_level: the optimization level {0,1,2} to use on the IR
        """
        if max_size is not None and max_size != VEX_IRSB_MAX_SIZE: num_inst = -1
        return self.vexer.block(addr, max_size=max_size, num_inst=num_inst,
                                traceflags=traceflags, thumb=thumb, backup_state=backup_state, opt_level=opt_level)

    def sim_block(self, state, max_size=None, num_inst=None,
                  stmt_whitelist=None, last_stmt=None, addr=None):
        """
        Returns a simuvex block starting at SimExit @where

        Optional params:

        @param where: the exit to start the analysis at
        @param max_size: the maximum size of the block, in bytes
        @param num_inst: the maximum number of instructions
        @param state: the initial state. Fully unconstrained if None

        """
        if addr is None:
            addr = state.se.any_int(state.regs.ip)

        thumb = False
        if addr % state.arch.instruction_alignment != 0:
            if state.thumb:
                thumb = True
            else:
                raise AngrExitError("Address 0x%x does not align to alignment %d "
                                    "for architecture %s." % (addr,
                                    state.arch.instruction_alignment,
                                    state.arch.name))

        opt_level = 1 if simuvex.o.OPTIMIZE_IR in state.options else 0

        irsb = self.block(addr, max_size, num_inst, thumb=thumb, backup_state=state, opt_level=opt_level)
        return simuvex.SimIRSB(state, irsb, addr=addr, whitelist=stmt_whitelist, last_stmt=last_stmt)

    def sim_run(self, state, max_size=VEX_IRSB_MAX_SIZE, num_inst=None, stmt_whitelist=None,
                last_stmt=None, jumpkind="Ijk_Boring"):
        """
        Returns a simuvex SimRun object (supporting refs() and
        exits()), automatically choosing whether to create a SimIRSB or
        a SimProcedure.

        Parameters:
        @param state : the state to analyze
        @param max_size : the maximum size of the block, in bytes
        @param num_inst : the maximum number of instructions
        @param state : the initial state. Fully unconstrained if None
        """

        addr = state.se.any_int(state.regs.ip)

        if jumpkind.startswith("Ijk_Sys"):
            l.debug("Invoking system call handler (originally at 0x%x)", addr)
            return simuvex.SimProcedures['syscalls']['handler'](state, addr=addr)

        if jumpkind in ("Ijk_EmFail", "Ijk_NoDecode", "Ijk_MapFail") or "Ijk_Sig" in jumpkind:
            l.debug("Invoking system call handler (originally at 0x%x)", addr)
            r = simuvex.SimProcedures['syscalls']['handler'](state, addr=addr)
        elif self.is_sim_procedure(addr):
            sim_proc_class, kwargs = self.sim_procedures[addr]
            l.debug("Creating SimProcedure %s (originally at 0x%x)",
                    sim_proc_class.__name__, addr)
            state._inspect('call', simuvex.BP_BEFORE, function_name=sim_proc_class.__name__)
            r = sim_proc_class(state, addr=addr, sim_kwargs=kwargs)
            state._inspect('call', simuvex.BP_AFTER, function_name=sim_proc_class.__name__)
            l.debug("... %s created", r)
        else:
            l.debug("Creating SimIRSB at 0x%x", addr)
            r = self.sim_block(state, max_size=max_size, num_inst=num_inst,
                                  stmt_whitelist=stmt_whitelist,
                                  last_stmt=last_stmt, addr=addr)

        return r

    def binary_by_addr(self, addr):
        """ This returns the binary containing address @addr"""
        return self.ld.addr_belongs_to_object(addr)

    #
    # Non-deprecated analyses
    #

    def analyzed(self, name, *args, **kwargs):
        key = (name, args, tuple(sorted(kwargs.items())))
        return key in self._analysis_results

    #
    # Path Groups
    #

    def path_group(self, paths=None, **kwargs):
        if paths is None:
            paths = [ self.path_generator.entry_point() ]
        return PathGroup(self, active_paths=paths, **kwargs)

from .errors import AngrExitError, AngrError
from .vexer import VEXer
from .capper import Capper
from .analysis import AnalysisResults, Analyses
from .surveyor import Surveyors
from .states import StateGenerator
from .paths import PathGenerator
from .simos import SimOS, SimLinux
from .path_group import PathGroup<|MERGE_RESOLUTION|>--- conflicted
+++ resolved
@@ -28,7 +28,7 @@
         return f(*args, **kwargs)
     return deprecated_wrapper
 
-VEX_IRSB_MAX_SIZE = 800
+VEX_IRSB_MAX_SIZE = 400
 
 class Project(object):
     """
@@ -196,10 +196,6 @@
 
     def use_sim_procedures(self):
         """ Use simprocedures where we can """
-<<<<<<< HEAD
-        libs = self.__find_sim_libraries()        
-        for obj in self.ld.all_objects:
-=======
         libs = self.__find_sim_libraries()
         sym_map = {}
         for obj in [self.main_binary] + self.ld.shared_objects:
@@ -210,16 +206,11 @@
                 unresolved.append(i)
 
             sym_map[obj.binary] = obj.exports.keys()
->>>>>>> 5ec1ec7c
             unresolved = []
             for reloc in obj.imports.itervalues():
                 func = reloc.symbol                
                 sh_lib = func.resolvedby.owner_obj.binary if func.resolvedby else None
-<<<<<<< HEAD
-            	if sh_lib:
-=======
                 if sh_lib:
->>>>>>> 5ec1ec7c
                     sh_lib = sh_lib.split('/')[-1]
                 if self.exclude_sim_procedure(func.name):
                     # l.debug("%s: SimProcedure EXCLUDED", i)
