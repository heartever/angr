#!/usr/bin/env python

# pylint: disable=W0703

import os
import md5
import types
import struct
import logging

import cle
import simuvex

l = logging.getLogger("angr.project")

projects = { }
def fake_project_unpickler(name):
    if name not in projects:
        raise AngrError("Project %s has not been opened." % name)
    return projects[name]
fake_project_unpickler.__safe_for_unpickling__ = True

def deprecated(f):
    def deprecated_wrapper(*args, **kwargs):
        print "ERROR: FUNCTION %s IS DEPRECATED. PLEASE UPDATE YOUR CODE." % f
        return f(*args, **kwargs)
    return deprecated_wrapper

class Project(object):
    """
    This is the main class of the Angr module. It is meant to contain a set of
    binaries and the relationships between them, and perform analyses on them.
    """

    def __init__(self, filename,
                 use_sim_procedures=True,
                 default_analysis_mode=None,
                 exclude_sim_procedure=None,
                 exclude_sim_procedures=(),
                 arch=None,
                 load_options=None,
                 except_thumb_mismatch=False,
                 parallel=False, ignore_functions=None,
                 argv=None, envp=None, symbolic_argc=None):
        """
        This constructs a Project object.

        Arguments:
            @filename: path to the main executable object to analyse
            @arch: optional target architecture (auto-detected otherwise)
            in the form of a simuvex.SimState or a string
            @exclude_sim_procedures: a list of functions to *not* wrap with
            simprocedures
            @exclude_sim_procedure: a function that, when passed a function
            name, returns whether or not to wrap it with a simprocedure

            @load_options: a dict of {binary1: {option1:val1, option2:val2 etc.}}
            e.g., {'/bin/ls':{backend:'ida', skip_libs='ld.so.2', auto_load_libs=False}}

            See CLE's documentation for valid options.
        """

        if isinstance(exclude_sim_procedure, types.LambdaType):
            l.warning("Passing a lambda type as the exclude_sim_procedure argument to Project causes the resulting object to be un-serializable.")

        if not os.path.exists(filename) or not os.path.isfile(filename):
            raise Exception("Not a valid binary file: %s" % repr(filename))

        if not default_analysis_mode:
            default_analysis_mode = 'symbolic'

        self.irsb_cache = {}
        self.binaries = {}
        self.dirname = os.path.dirname(filename)
        self.basename = os.path.basename(filename)
        self.filename = filename
        projects[filename] = self

        self.default_analysis_mode = default_analysis_mode if default_analysis_mode is not None else 'symbolic'
        self._exclude_sim_procedure = exclude_sim_procedure
        self._exclude_sim_procedures = exclude_sim_procedures
        self.exclude_all_sim_procedures = exclude_sim_procedures
        self.except_thumb_mismatch=except_thumb_mismatch
        self._parallel = parallel
        self.load_options = { } if load_options is None else load_options

        # List of functions we don't want to step into (and want
        # ReturnUnconstrained() instead)
        self.ignore_functions = [] if ignore_functions is None else ignore_functions

        self._cfg = None
        self._vfg = None
        self._cdg = None
        self._analysis_results = { }
        self.results = AnalysisResults(self)

        self.analyses = Analyses(self, self._analysis_results)
        self.surveyors = Surveyors(self, surveyors.all_surveyors)

        # This is a map from IAT addr to (SimProcedure class name, kwargs_)
        self.sim_procedures = {}

        l.info("Loading binary %s", self.filename)
        l.debug("... from directory: %s", self.dirname)

        # ld is angr's loader, provided by cle
        self.ld = cle.Ld(filename, self.load_options)
        self.main_binary = self.ld.main_bin

        if arch in simuvex.Architectures:
            self.arch = simuvex.Architectures[arch](self.ld.main_bin.get_vex_ir_endness())
        elif isinstance(arch, simuvex.SimArch):
            self.arch = arch
        elif arch is None:
            self.arch = simuvex.Architectures[self.ld.main_bin.simarch](self.ld.main_bin.get_vex_ir_endness())
        else:
            raise ValueError("Invalid arch specification.")

        self.min_addr = self.ld.min_addr()
        self.max_addr = self.ld.max_addr()
        self.entry = self.ld.main_bin.entry

        if use_sim_procedures == True:
            self.use_sim_procedures()

            # We need to resync memory as simprocedures have been set at the
            # level of each IDA's instance
            if self.ld.ida_main == True:
                self.ld.ida_sync_mem()

        self.vexer = VEXer(self.ld.memory, self.arch, use_cache=self.arch.cache_irsb)
        self.capper = Capper(self.ld.memory, self.arch, use_cache=True)
        self.state_generator = StateGenerator(self)
        self.path_generator = PathGenerator(self)

        # command line arguments, environment variables, etc
        self.argv = argv
        self.envp = envp
        self.symbolic_argc = symbolic_argc

    #
    # Pickling
    #

    def __getstate__(self):
        try:
            vexer, capper, ld, main_bin, state_generator = self.vexer, self.capper, self.ld, self.main_binary, self.state_generator
            self.vexer, self.capper, self.ld, self.main_binary, self.state_generator = None, None, None, None, None
            return dict(self.__dict__)
        finally:
            self.vexer, self.capper, self.ld, self.main_binary, self.state_generator = vexer, capper, ld, main_bin, state_generator

    def __setstate__(self, s):
        self.__dict__.update(s)
        self.ld = cle.Ld(self.filename, self.load_options)
        self.main_binary = self.ld.main_bin
        self.vexer = VEXer(self.ld.memory, self.arch, use_cache=self.arch.cache_irsb)
        self.capper = Capper(self.ld.memory, self.arch, use_cache=True)
        self.state_generator = StateGenerator(self.ld, self.arch)

    #
    # Project stuff
    #

    def exclude_sim_procedure(self, f):
        return (f in self._exclude_sim_procedures) or (self._exclude_sim_procedure is not None and self._exclude_sim_procedure(f))

    def __find_sim_libraries(self):
        """ Look for libaries that we can replace with their simuvex
        simprocedures counterpart
        This function returns the list of libraries that were found in simuvex
        """
        simlibs = []

        auto_libs = [os.path.basename(o) for o in self.ld.dependencies.keys()]
        custom_libs = [os.path.basename(o) for o in self.ld._custom_dependencies.keys()]

        libs = set(auto_libs + custom_libs + self.ld._get_static_deps(self.main_binary))

        for lib_name in libs:
            # Hack that should go somewhere else:
            if lib_name == 'libc.so.0':
                lib_name = 'libc.so.6'

            if lib_name == 'ld-uClibc.so.0':
                lib_name = 'ld-uClibc.so.6'

            if lib_name not in simuvex.procedures.SimProcedures:
                l.debug("There are no simprocedures for library %s :(", lib_name)
            else:
                simlibs.append(lib_name)

        return simlibs

    def use_sim_procedures(self):
        """ Use simprocedures where we can """

        libs = self.__find_sim_libraries()
        unresolved = []

        functions = self.main_binary.imports

        for i in functions:
            unresolved.append(i)

        l.debug("[Resolved [R] SimProcedures]")
        for i in functions:
            if self.exclude_sim_procedure(i):
                l.debug("%s: SimProcedure EXCLUDED", i)
                continue

            for lib in libs:
                simfun = simuvex.procedures.SimProcedures[lib]
                if i not in simfun.keys():
                    continue
                l.debug("[R] %s:", i)
                l.debug("\t -> matching SimProcedure in %s :)", lib)
                self.set_sim_procedure(self.main_binary, lib, i, simfun[i], None)
                unresolved.remove(i)

        # What's left in imp is unresolved.
        l.debug("[Unresolved [U] SimProcedures]: using ReturnUnconstrained instead")

        for i in unresolved:
            # Where we cannot use SimProcedures, we step into the function's
            # code (if you don't want this behavior, use 'auto_load_libs':False
            # in load_options)
            if i in self.main_binary.resolved_imports and i not in self.ignore_functions:
                continue
            l.debug("[U] %s", i)
            self.set_sim_procedure(self.main_binary, "stubs", i,
                                   simuvex.SimProcedures["stubs"]["ReturnUnconstrained"],
                                   {'resolves':i})

    def update_jmpslot_with_simprocedure(self, func_name, pseudo_addr, binary):
        """ Update a jump slot (GOT address referred to by a PLT slot) with the
        address of a simprocedure """
        self.ld.override_got_entry(func_name, pseudo_addr, binary)

    def add_custom_sim_procedure(self, address, sim_proc, kwargs):
        '''
        Link a SimProcedure class to a specified address.
        '''
        if address in self.sim_procedures:
            l.warning("Address 0x%08x is already in SimProcedure dict.", address)
            return
        if kwargs is None: kwargs = {}
        self.sim_procedures[address] = (sim_proc, kwargs)

    def is_sim_procedure(self, hashed_addr):
        return hashed_addr in self.sim_procedures

    def get_pseudo_addr_for_sim_procedure(self, s_proc):
        for addr, tpl in self.sim_procedures.items():
            simproc_class, _ = tpl
            if isinstance(s_proc, simproc_class):
                return addr
        return None

    def set_sim_procedure(self, binary, lib, func_name, sim_proc, kwargs):
        """
         Generate a hashed address for this function, which is used for
         indexing the abstract function later.
         This is so hackish, but thanks to the fucking constraints, we have no
         better way to handle this
        """
        m = md5.md5()
        m.update(lib + "_" + func_name)

        # TODO: update addr length according to different system arch
        hashed_bytes = m.digest()[:self.arch.bits/8]
        pseudo_addr = (struct.unpack(self.arch.struct_fmt, hashed_bytes)[0] / 4) * 4

        # Put it in our dict
        if kwargs is None: kwargs = {}
        if (pseudo_addr in self.sim_procedures) and \
                            (self.sim_procedures[pseudo_addr][0] != sim_proc):
            l.warning("Address 0x%08x is already in SimProcedure dict.", pseudo_addr)
            return

        # Special case for __libc_start_main - it needs to call exit() at the end of execution
        # TODO: Is there any more elegant way of doing this?
        if func_name == '__libc_start_main':
            if 'exit_addr' not in kwargs:
                m = md5.md5()
                m.update('__libc_start_main:exit')
                hashed_bytes_ = m.digest()[ : self.arch.bits / 8]
                pseudo_addr_ = (struct.unpack(self.arch.struct_fmt, hashed_bytes_)[0] / 4) * 4
                self.sim_procedures[pseudo_addr_] = (simuvex.procedures.SimProcedures['libc.so.6']['exit'], {})
                kwargs['exit_addr'] = pseudo_addr_

        self.sim_procedures[pseudo_addr] = (sim_proc, kwargs)
        l.debug("\t -> setting SimProcedure with pseudo_addr 0x%x...", pseudo_addr)

        # TODO: move this away from Project
        # Is @binary using the IDA backend ?
        if isinstance(binary, cle.IdaBin):
            binary.resolve_import_with(func_name, pseudo_addr)
            #binary.resolve_import_dirty(func_name, pseudo_addr)
        else:
            self.update_jmpslot_with_simprocedure(func_name, pseudo_addr, binary)

    def initial_exit(self, mode=None, options=None):
        """Creates a SimExit to the entry point."""
        return self.exit_to(addr=self.entry, mode=mode, options=options)

    @deprecated
    def initial_state(self, mode=None, add_options=None, args=None, env=None, **kwargs):
        '''
        Creates an initial state, with stack and everything.

        All arguments are passed directly through to StateGenerator.entry_point,
        allowing for a couple of more reasonable defaults.

        @param mode - Optional, defaults to project.default_analysis_mode
        @param add_options - gets PARALLEL_SOLVES added to it if project._parallel is true
        @param args - Optional, defaults to project.argv
        @param env - Optional, defaults to project.envp
        '''

        # Have some reasonable defaults
        if mode is None:
            mode = self.default_analysis_mode
        if add_options is None:
            add_options = set()
        if self._parallel:
            add_options |= { simuvex.o.PARALLEL_SOLVES }
        if args is None:
            args = self.argv
        if env is None:
            env = self.envp

        return self.state_generator.entry_point(mode=mode, add_options=add_options, args=args, env=env, **kwargs)

    def exit_to(self, addr=None, state=None, mode=None, options=None, initial_prefix=None):
        '''
        Creates a Path with the given state as initial state.

        :param addr:
        :param state:
        :param mode:
        :param options:
        :param jumpkind:
        :param initial_prefix:
        :return: A Path instance
        '''
        if state is None:
            if mode is None:
                mode = self.default_analysis_mode
            state = self.state_generator.blank_state(address=addr, mode=mode, options=options,
                                       initial_prefix=initial_prefix)

            if self.arch.name == 'ARM':
                try:
                    thumb = self.is_thumb_addr(addr)
                except Exception:
                    l.warning("Creating new exit in ARM binary of unknown thumbness!")
                    l.warning("Guessing thumbness based on alignment")
                    thumb = addr % 2 == 1
                finally:
                    state.store_reg('thumb', 1 if thumb else 0)
        else:
            if addr is not None:
                raise AngrError('You cannot specify `addr` and `state` at the same time.')

        return self.path_generator.blank_path(state=state)

    def block(self, addr, max_size=None, num_inst=None, traceflags=0, thumb=False):
        """
        Returns a pyvex block starting at address addr

        Optional params:

        @param max_size: the maximum size of the block, in bytes
        @param num_inst: the maximum number of instructions
        @param traceflags: traceflags to be passed to VEX. Default: 0
        @thumb: bool: this block is in thumb mode (ARM)
        """
        return self.vexer.block(addr, max_size=max_size, num_inst=num_inst,
                                traceflags=traceflags, thumb=thumb)

    def is_thumb_addr(self, addr):
        """ Don't call this for anything else than the entry point, unless you
        are using the IDA fallback for the binary loaded at addr (which you can
        check with ld.addr_is_ida_mapped(addr)), or have generated a cfg.
        CLE doesn't know about thumb mode.

        Given an address @addr, returns whether that address is in THUMB mode.

        This is a tricky problem due to the fact that any address can be
        THUMB or not depending on the runtime context, so do not call this
        function unless one of the following are true:
        - The address is the entry point
        - You are using the IDA fallback
        - You have run a CFG analysis already
        """
        if self.arch.name != 'ARM':
            return False

        if self.analyzed('CFG'):
            return self.analyses.CFG().is_thumb_addr(addr)

        # What binary is that ?
        obj = self.binary_by_addr(addr)
        if obj is None:
            raise AngrMemoryError("Cannot check for thumb mode at 0x%x" % addr)

        return obj.is_thumb(addr)

    def is_thumb_state(self, state):
        """
        Runtime thumb mode detection.
        Given a SimRun @where, this tells us whether it is in Thumb mode
        """

        if self.arch.name != 'ARM':
            return False

        addr = state.se.any_int(state.reg_expr('ip'))
        # If the address is the entry point, the state won't know if it's thumb
        # or not, let's ask CLE
        if addr == self.entry:
            thumb = self.is_thumb_addr(addr)
        else:
            thumb = state.se.any_int(state.reg_expr("thumb")) == 1

        # While we're at it, it can be interesting to check for
        # inconsistencies with IDA in case we're in IDA fallback mode...
        if self.except_thumb_mismatch == True and self.ld.addr_is_ida_mapped(addr) == True:
            idathumb = self.is_thumb_addr(addr)
            if idathumb != thumb:
                l.warning("IDA and VEX don't agree on thumb state @%x", addr)

        return thumb == 1

    def sim_block(self, state, max_size=None, num_inst=None,
                  stmt_whitelist=None, last_stmt=None, addr=None):
        """
        Returns a simuvex block starting at SimExit @where

        Optional params:

        @param where: the exit to start the analysis at
        @param max_size: the maximum size of the block, in bytes
        @param num_inst: the maximum number of instructions
        @param state: the initial state. Fully unconstrained if None

        """
        if addr is None:
            addr = state.se.any_int(state.reg_expr('ip'))

        if addr % state.arch.instruction_alignment != 0:
            if self.is_thumb_state(state) and addr % 2 == 1:
                pass
            #where.set_expr_exit(where.target-1, where.source, where.state, where.guard)
            else:
                raise AngrExitError("Address 0x%x does not align to alignment %d "
                                    "for architecture %s." % (addr,
                                    state.arch.instruction_alignment,
                                    state.arch.name))

        thumb = self.is_thumb_state(state)
        irsb = self.block(addr, max_size, num_inst, thumb=thumb)
        return simuvex.SimIRSB(state, irsb, addr=addr, whitelist=stmt_whitelist, last_stmt=last_stmt)

    def sim_run(self, state, max_size=400, num_inst=None, stmt_whitelist=None,
                last_stmt=None, jumpkind="Ijk_Boring"):
        """
        Returns a simuvex SimRun object (supporting refs() and
        exits()), automatically choosing whether to create a SimIRSB or
        a SimProcedure.

        Parameters:
        @param state : the state to analyze
        @param max_size : the maximum size of the block, in bytes
        @param num_inst : the maximum number of instructions
        @param state : the initial state. Fully unconstrained if None
        """

        addr = state.se.any_int(state.reg_expr('ip'))

<<<<<<< HEAD
        if jumpkind == "Ijk_Sys_syscall":
            print "doing a syscall!"
            l.debug("Invoking system call handler (originally at 0x%x)", addr)
            return simuvex.SimProcedures['syscalls']['handler'](state, addr=addr)

        if jumpkind in ("Ijk_EmFail", "Ijk_NoDecode", "Ijk_MapFail") or "Ijk_Sig" in jumpkind:
            print "doing a syscall!"
=======
        if "Ijk_Sig" in jumpkind:
>>>>>>> fd2d7c07
            l.debug("Invoking system call handler (originally at 0x%x)", addr)
            r = simuvex.SimProcedures['syscalls']['handler'](state, addr=addr)
        elif self.is_sim_procedure(addr):
            sim_proc_class, kwargs = self.sim_procedures[addr]
            l.debug("Creating SimProcedure %s (originally at 0x%x)",
                    sim_proc_class.__name__, addr)
            state._inspect('call', simuvex.BP_BEFORE, function_name=sim_proc_class.__name__)
            r = sim_proc_class(state, addr=addr, sim_kwargs=kwargs)
            state._inspect('call', simuvex.BP_AFTER, function_name=sim_proc_class.__name__)
            l.debug("... %s created", r)
        else:
            l.debug("Creating SimIRSB at 0x%x", addr)
            r = self.sim_block(state, max_size=max_size, num_inst=num_inst,
                                  stmt_whitelist=stmt_whitelist,
                                  last_stmt=last_stmt, addr=addr)

        return r

    def binary_by_addr(self, addr):
        """ This returns the binary containing address @addr"""
        return self.ld.addr_belongs_to_object(addr)

    #
    # Deprecated analysis styles
    #

    @deprecated
    def slice_to(self, addr, stmt_idx=None, start_addr=None, cfg_only=True):
        """
        Create a program slice from @start_addr to @addr
        Note that @add must be a valid IRSB in the CFG
        """

        cfg = self.results.CFG
        cdg = self.results.CDG

        s = SliceInfo(self.main_binary, self, cfg, cdg, None)
        target_irsb = self._cfg.get_any_irsb(addr)

        if target_irsb is None:
            raise AngrExitError("The CFG doesn't contain any IRSB starting at "
                                "0x%x" % addr)


        target_stmt = -1 if stmt_idx is None else stmt_idx
        s.construct(target_irsb, target_stmt, control_flow_slice=cfg_only)
        return s.annotated_cfg(addr, start_point=start_addr, target_stmt=target_stmt)

    @deprecated
    def survey(self, surveyor_name, *args, **kwargs):
        return self.surveyors.__dict__[surveyor_name](*args, **kwargs)

    #
    # Non-deprecated analyses
    #

    def analyzed(self, name, *args, **kwargs):
        key = (name, args, tuple(sorted(kwargs.items())))
        return key in self._analysis_results

    @deprecated
    def analyze(self, name, *args, **kwargs):
        """
        Runs an analysis of the given name, providing the given args and kwargs to it.
        If this analysis (with these options) has already been run, it simply returns
        the previously-run analysis.

        @param name: the name of the analysis
        @param args: arguments to pass to the analysis
        @param kwargs: keyword arguments to pass to the analysis
        @returns the analysis results (an instance of a subclass of the Analysis object)
        """
        return self.analyses.__dict__[name](*args, **kwargs)

from .errors import AngrMemoryError, AngrExitError, AngrError
from .vexer import VEXer
from .capper import Capper
from . import surveyors
from .sliceinfo import SliceInfo
from .analysis import AnalysisResults, Analyses
from .surveyor import Surveyors
from .states import StateGenerator
from .paths import PathGenerator<|MERGE_RESOLUTION|>--- conflicted
+++ resolved
@@ -479,7 +479,6 @@
 
         addr = state.se.any_int(state.reg_expr('ip'))
 
-<<<<<<< HEAD
         if jumpkind == "Ijk_Sys_syscall":
             print "doing a syscall!"
             l.debug("Invoking system call handler (originally at 0x%x)", addr)
@@ -487,9 +486,6 @@
 
         if jumpkind in ("Ijk_EmFail", "Ijk_NoDecode", "Ijk_MapFail") or "Ijk_Sig" in jumpkind:
             print "doing a syscall!"
-=======
-        if "Ijk_Sig" in jumpkind:
->>>>>>> fd2d7c07
             l.debug("Invoking system call handler (originally at 0x%x)", addr)
             r = simuvex.SimProcedures['syscalls']['handler'](state, addr=addr)
         elif self.is_sim_procedure(addr):
