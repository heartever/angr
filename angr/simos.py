--- conflicted
+++ resolved
@@ -10,6 +10,7 @@
 from simuvex import s_options
 from simuvex.s_type import SimTypePointer, SimTypeFunction, SimTypeTop
 from simuvex import SimProcedure
+from cle.metaelf import MetaELF
 
 class SimOS(object):
     """A class describing OS/arch-level configuration"""
@@ -77,14 +78,11 @@
     """OS-specific configuration for POSIX-y OSes"""
     def configure_project(self, proj):
         super(SimPosix, self).configure_project(proj)
-<<<<<<< HEAD
-        if isinstance(proj.arch, SimAMD64):
-=======
 
-        # Only calls setup_elf_ifuncs() if we are using the ELF backend
-        if isinstance(proj.main_binary, cle.Elf):
->>>>>>> ac1bab8e
-            setup_elf_ifuncs(proj)
+        # Only calls setup_elf_ifuncs() if we are using the ELF backend on AMD64
+        if isinstance(proj.main_binary, MetaELF):
+            if isinstance(proj.arch, SimAMD64):
+                setup_elf_ifuncs(proj)
 
     def make_state(self, **kwargs):
         s = super(SimPosix, self).make_state(**kwargs) #pylint:disable=invalid-name
@@ -186,6 +184,4 @@
         # Create the CGC plugin
         s.get_plugin('cgc')
 
-        return s
-
-import cle+        return s